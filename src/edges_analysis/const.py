"""Useful constants."""
from astropy import coordinates as apc
from astropy import units as apu

edges_lat_deg = -26.714778
edges_lon_deg = 116.605528
devon_island_lat_deg = 75.433
devon_island_lon_deg = -89.81
edges_location = apc.EarthLocation(
    lat=edges_lat_deg * apu.deg, lon=edges_lon_deg * apu.deg
)
galactic_centre_lst = 17 + (45 / 60) + (40.04 / (60 * 60))
absolute_zero = (0 * apu.deg_C).to(apu.K, equivalencies=apu.temperature()).value

KNOWN_LOCATIONS = {
    "edges": edges_location,
<<<<<<< HEAD
    "alan-edges": apc.EarthLocation(lat=-26.7 * apu.deg, lon=116.5 * apu.deg),
=======
    "alan-edges": apc.EarthLocation(lat=edges_lat_deg * apu.deg, lon=116.5 * apu.deg),
    "devon-island": apc.EarthLocation(lat= devon_island_lat_deg * apu.deg, lon =  devon_island_lon_deg * apu.deg),
>>>>>>> 28eb10e9
}<|MERGE_RESOLUTION|>--- conflicted
+++ resolved
@@ -14,10 +14,6 @@
 
 KNOWN_LOCATIONS = {
     "edges": edges_location,
-<<<<<<< HEAD
     "alan-edges": apc.EarthLocation(lat=-26.7 * apu.deg, lon=116.5 * apu.deg),
-=======
-    "alan-edges": apc.EarthLocation(lat=edges_lat_deg * apu.deg, lon=116.5 * apu.deg),
     "devon-island": apc.EarthLocation(lat= devon_island_lat_deg * apu.deg, lon =  devon_island_lon_deg * apu.deg),
->>>>>>> 28eb10e9
 }