--- conflicted
+++ resolved
@@ -1004,7 +1004,6 @@
     return np.array([np.any(spec <= 0) for spec in data.spectrum])
 
 
-<<<<<<< HEAD
 def _peak_power_filter(
     *,
     data: RawData | CalibratedData,
@@ -1126,7 +1125,7 @@
         peak_freq_range=(137.0, 138.0),
         mean_freq_range=mean_freq_range,
     )
-=======
+
 @step_filter(axis="time", data_type=(RawData, CalibratedData))
 def filter_150mhz(*, data: RawData | CalibratedData, threshold: float):
     """Filter based on power around 150 MHz.
@@ -1148,4 +1147,3 @@
     d = 200.0 * np.sqrt(rms) / av
 
     return d > threshold
->>>>>>> 715f1b3b
