--- conflicted
+++ resolved
@@ -1001,7 +1001,6 @@
 
 
 @step_filter(axis="time", data_type=(RawData, CalibratedData))
-<<<<<<< HEAD
 def maxfm_filter(*, data: CalibratedData, threshold: float = 200):
     """Max FM power filter.
 
@@ -1047,7 +1046,7 @@
         deviation[i] = data[i] - mid
 
     return deviation
-=======
+
 def filter_150mhz(*, data: RawData | CalibratedData, threshold: float):
     """Filter based on power around 150 MHz.
 
@@ -1067,5 +1066,4 @@
     av = np.mean(data.spectrum[:, freq_mask2], axis=1)
     d = 200.0 * np.sqrt(rms) / av
 
-    return d > threshold
->>>>>>> 715f1b3b
+    return d > threshold