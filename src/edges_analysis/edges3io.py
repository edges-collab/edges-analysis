--- conflicted
+++ resolved
@@ -25,36 +25,20 @@
 
 """
 
-<<<<<<< HEAD
 import numpy as np
-=======
-<<<<<<< HEAD
 import astropy.units as u
->>>>>>> 3ea6edda
 import matplotlib.pyplot as plt
 import numpy as np
 import pandas as pd
 from datetime import datetime, timedelta
-<<<<<<< HEAD
-=======
 from edges_cal.s11 import StandardsReadings, VNAReading
 from glob import glob
-
 from edges_analysis import GSData
-
-=======
->>>>>>> 3ea6edda
 import cmath
 import matplotlib.pyplot as plt
 import numpy as np
 from edges_cal.s11 import StandardsReadings, VNAReading
 from glob import glob
-<<<<<<< HEAD
-=======
-
->>>>>>> a01e13006a80b80d5a868fa49970c78862a53b8c
->>>>>>> 3ea6edda
-
 root_dir = "/data5/edges/data/EDGES3_data/MRO"
 
 # constants from reads1p1.c
@@ -539,26 +523,13 @@
 
     return('meta_data_files/temperature_data.csv')
 
-<<<<<<< HEAD
-=======
-
-
-
-
->>>>>>> 3ea6edda
 def extract_temperature(anc_obj, load='box', extract_log= False, temperature_file='meta_data_files/temperature_data.csv'):
 
     '''
-    Take start and end time from the ancillary data and return the average temperature in that time range
-<<<<<<< HEAD
-    
+    Take start and end time from the ancillary data and return the average temperature in that time range    
     --  For hot load, temperature from hot load temperature sensor is used (register 102) that
     sits directly on the hot load at the end of 8 position switch
     --  For amb, long cable open and short, the register 101 is used which is the temperature of the ambient load
-    
-=======
-
->>>>>>> 3ea6edda
     '''
 
     start_time, end_time = extract_dates(anc_obj)
@@ -587,9 +558,7 @@
     therm_control = df[(df['Time'] >= start_time) & (df['Time'] <= end_time)]['Thermal Control']
     battery_voltage = df[(df['Time'] >= start_time) & (df['Time'] <= end_time)]['Battery Voltage']
     battery_current = df[(df['Time'] >= start_time) & (df['Time'] <= end_time)]['PR59 Current']
-<<<<<<< HEAD
-    
-    
+
     if load =='hot':
         
         temperature = hot_load_temp.values
@@ -598,7 +567,7 @@
     elif load == 'open' or 'short' or 'box' or 'amb':
         
         temperature =amb_load_temp.values  #this is default if no load is specified
-=======
+
 
     if load =='amb':
 
@@ -613,7 +582,6 @@
     elif load == 'open' or 'short' or 'box':
 
         temperature =front_end_temp.values  #this is default if no load is specified
->>>>>>> 3ea6edda
         #print('default', temperature)
 
     temperature_deg_C = temperature * u.deg_C
@@ -621,12 +589,3 @@
 
 
     return(temperature_K.mean())
-<<<<<<< HEAD
-    
-=======
-
-
-=======
-    return ss11ant, vna_load.freq.freq.value, vna_input.s11
->>>>>>> a01e13006a80b80d5a868fa49970c78862a53b8c
->>>>>>> 3ea6edda
