--- conflicted
+++ resolved
@@ -871,7 +871,6 @@
         ),
     )
 
-<<<<<<< HEAD
 
 @gsregister("filter")
 @gsdata_filter()
@@ -907,55 +906,14 @@
     if not all(isinstance(day, int) for day in flag_days):
         raise ValueError("All entries in flag_days must be integers.")
 
-=======
-    logger.info(f"RMS for {data.name}: {rms:.2f} mK")
->>>>>>> 4de5ba86
     return GSFlag(
         flags=np.any(np.isin(data.times.jd.astype(int), flag_days), axis=-1),
         axes=("time",),
     )
 
 
-<<<<<<< HEAD
 @gsregister("reduce")
 def prune_flagged_integrations(data: GSData, **kwargs) -> GSData:
     """Remove integrations that are flagged for all freq-pol-loads."""
     flg = np.all(data.complete_flags, axis=(0, 1, 3))
     return _mask_times(data, ~flg)
-=======
-@gsregister("filter")
-@gsdata_filter()
-def explicit_day_filter(
-    data: GSData,
-    flag_days: list[tuple[int, int] | tuple[int, int, int] | int | Time],
-) -> GSFlag:
-    """Filter out any data coming from specific days.
-
-    Parameters
-    ----------
-    flag_days
-        A list of days to flag. Each entry can be a 2-tuple, 3-tuple, astropy.Time or an
-        int. If a 2-tuple, it is interpreted as ``(year, day_of_year)``. If a 3-tuple,
-        it is interpreted as ``(year, month, day)``. If an int, it is interpreted as a
-        Julian day.
-    """
-    day_flags = np.zeros_like(flag_days)
-    for i, day in enumerate(flag_days):
-        if hasattr(day, "__len__"):
-            if len(day) == 2:
-                t = Time(f"{day[0]:04}:{day[1]:03}:00:00:00.000", format="yday")
-            elif len(day) == 3:
-                t = Time(
-                    f"{day[0]:04}-{day[1]:02}-{day[2]:02} 00:00:00.000", format="iso"
-                )
-            else:
-                raise ValueError("Day must be a 2-tuple, 3-tuple, Time or an int.")
-
-            day_flags[i] = int(t.jd)  # t.value
-        elif isinstance(day, Time):
-            flag_days[i] = int(day.jd)
-
-    thist = data.times[:, 0].jd.astype(int)
-    flags = np.isin(thist, flag_days)
-    return GSFlag(flags=flags, axes=("time",))
->>>>>>> 4de5ba86
