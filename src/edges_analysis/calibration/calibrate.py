--- conflicted
+++ resolved
@@ -499,13 +499,9 @@
     resids = data.residuals.copy() if data.residuals is not None else None
     if use_beam_factor:
         bf = np.loadtxt(beam_file)
-<<<<<<< HEAD
         new_data*=bf[:,3]
         if resids is not None:
             resids[:, :, i] *= bf
-=======
-        new_data *= bf[:, 3]
->>>>>>> c954fc49
     else:
         for i, (lst0, lst1) in enumerate(data.lst_ranges[:, 0, :]):
             new = beam.between_lsts(lst0.hour, lst1.hour)
