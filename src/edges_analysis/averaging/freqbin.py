"""Functions for binning and decimating GSData objects in frequency."""

from __future__ import annotations

import itertools

import edges_cal.modelling as mdl
import numpy as np
from astropy import units as un
from pygsdata import GSData, gsregister
from scipy.ndimage import convolve1d

from ..datamodel import add_model
from . import averaging as avg


@gsregister("reduce")
def freq_bin(
    data: GSData,
    bins: np.ndarray | un.Quantity | int | float | None = None,
    model: mdl.Model | None = None,
    debias: bool | None = None,
) -> GSData:
    """
    Bin a GSData object over the frequency/channel axis.

    Parameters
    ----------
    data
        The input GSData object to be binned.
    bins
        The bin *edges* (lower inclusive, upper not inclusive). If an ``int``, simply
        use ``bins`` coords per bin, starting from the first bin. If a float or
        Quantity, use equi-spaced bin edges, starting from the start of coords, and
        ending past the end of coords. If an array, assumed to be the bin edges.
        If not provided, assume a single bin encompassing all the data.
    model
        A model to be used for debiasing, by default None.
    debias
        Whether to debias the data using the provided model or residuals, by default
        None.

    Returns
    -------
    GSData
        The binned and decimated GSData object.

    Notes
    -----
    If the data object has residuals, they will be set appropriately on the returned
    object. Furthermore, the frequencies of the returned object will be the mean of the
    frequencies in each bin, and therefore may not be regular. Finally, flags will only
    be maintained if they have no frquency axis (though flags will be utilized
    appropriately in the averaging process).
    """
    bins = avg.get_bin_edges(data.freqs, bins)
    bins = [
<<<<<<< HEAD
        (data.freqs >= b[0]) & (data.freqs <= b[1]) for b in itertools.pairwise(bins)
=======
        (data.freqs >= b[0]) & (data.freqs <= b[1])
        for b in zip(bins[:-1], bins[1:], strict=False)
>>>>>>> 67c26442
    ]

    if debias is None:
        debias = model is not None or data.residuals is not None

    if debias and model is None and data.residuals is None:
        raise ValueError("Cannot debias without data residuals or a model!")

    if debias and data.residuals is None:
        data = add_model(data, model=model, append_to_file=False)

    d, w, r = avg.bin_data(
        data=data.data,
        weights=data.flagged_nsamples,
        residuals=data.residuals if debias else None,
        bins=bins,
        axis=-1,
    )

    return data.update(
        data=d,
        nsamples=w,
        flags={k: v for k, v in data.flags.items() if "freq" not in v.axes},
        freqs=np.array([np.mean(data.freqs.value[b]) for b in bins]) * data.freqs.unit,
        residuals=r,
    )


@gsregister("reduce")
def gauss_smooth(
    data: GSData,
    size: int,
    decimate: bool = True,
    decimate_at: int | None = None,
    flag_threshold: float = 0,
    maintain_flags: int = 0,
    use_residuals: bool | None = None,
    nsmooth: int = 4,
    use_nsamples: bool = False,
) -> GSData:
    """Smooth data with a Gaussian function, and optionally decimate.

    Parameters
    ----------
    data
        The :class:`GSData` object over which to smooth.
    size
        The size of the Gaussian smoothing kernel. The ultimate size of the kernel will
        be ``nsmooth*size``. The final array will be decimated by a factor of ``size``,
        if the ``decimate`` option is set.
        Thus, to maintain the same number of samples, set ``size`` to unity and
        ``nsmooth`` larger.
    decimate
        Whether to decimate the array by a factor of ``size``.
    decimate_at
        The first index to *keep* when decimating. If ``None``, this will be
        ``size//2``.
    flag_threshold
        The threshold of flagged samples to flag a channel. Set to 0.25 to flag in the
        same way as Alan's C-Code. In detail, for a dataset with uniform weights (but
        potentially some flagged bins), any smoothed channel whose integrated window
        *not* counting flagged channels is smaller than ``size*flag_threshold`` will be
        flagged.
    maintain_flags
        Whether to maintain the flags in the data. If ``True``, any fine-channels
        that were originally flagged will be flagged in the output. The default
        behaviour is to simply sum all weights within the window, but Alan's code
        uses this feature.
    use_residuals
        Whether to smooth the residuals to a model fit instead of the spectrum
        itself. By default, this is ``True`` if a model is present in the data.
    nsmooth
        The ratio of the size of the smoothing kernel (in pixels) to the decimation
        length (i.e. ``size``).
    use_nsamples
        Whether to weight the data by nsamples when performing the smoothing kernel
        convolution. Note that even if this is set to ``False``, the Nsamples in the
        output will be the kernel-weighted sum of the input samples to each resulting
        channel.

    Returns
    -------
    GSData
        The smoothed and potentially decimated GSData object.

    Raises
    ------
    ValueError
        If the residuals are to be smoothed and are not present in the data.
    """
    if use_residuals is None:
        use_residuals = data.residuals is not None

    if use_residuals and data.residuals is None:
        raise ValueError("Cannot smooth residuals without a model in the data!")

    assert isinstance(size, int)
    if decimate:
        if decimate_at is None:
            decimate_at = size // 2

        assert isinstance(decimate_at, int)
        assert decimate_at < size
    else:
        decimate_at = 0
    # This choice of size scaling corresponds to Alan's C code.
    y = np.arange(-size * nsmooth, size * nsmooth + 1) * 2 / size
    window = np.exp(-(y**2) * 0.69)
    decimate = size if decimate else 1

    # mask data and flagged samples wherever it is NaN
    dd = data.residuals if use_residuals else data.data

    inflags = data.flagged_nsamples == 0 | np.isnan(dd)

    data_mask = np.where(np.isnan(dd), 0, dd)
    nsamples = data.flagged_nsamples if use_nsamples else (~inflags).astype(float)

    f_nsamples = np.where(np.isnan(dd), 0, nsamples)

    sums = convolve1d(f_nsamples * data_mask, window, mode="constant", cval=0)[
        ..., decimate_at::decimate
    ]
    nsamples = convolve1d(f_nsamples, window, mode="constant", cval=0)

    if maintain_flags > 0:
        if maintain_flags == 1:
            nsamples[inflags] = 0
        else:
            window = np.ones(maintain_flags)
            flags = convolve1d((~inflags).astype(int), window, mode="constant", cval=0)
            nsamples[flags == 0] = 0

    nsamples = nsamples[..., decimate_at::decimate]

    maxn = np.max(data.nsamples, axis=-1)[:, :, :, None]
    nsamples[nsamples / maxn <= size * flag_threshold] = 0
    mask = nsamples == 0
    sums[~mask] /= nsamples[~mask]
    sums[mask] = dd[..., decimate_at::decimate][mask]

    if not use_nsamples:
        # We have to still get the proper nsamples for the output.
        nsamples_ = convolve1d(data.flagged_nsamples, window, mode="constant", cval=0)
        nsamples_[nsamples_ == 0] = 0
        nsamples = nsamples_[..., decimate_at::decimate]

    models = data.model[..., decimate_at::decimate] if use_residuals else 0

    return data.update(
        data=sums + models,
        nsamples=nsamples,
        residuals=sums if use_residuals else None,
        flags={k: v for k, v in data.flags.items() if "freq" not in v.axes},
        freqs=data.freqs[decimate_at::decimate],
        data_unit=data.data_unit,
    )<|MERGE_RESOLUTION|>--- conflicted
+++ resolved
@@ -55,12 +55,8 @@
     """
     bins = avg.get_bin_edges(data.freqs, bins)
     bins = [
-<<<<<<< HEAD
-        (data.freqs >= b[0]) & (data.freqs <= b[1]) for b in itertools.pairwise(bins)
-=======
         (data.freqs >= b[0]) & (data.freqs <= b[1])
-        for b in zip(bins[:-1], bins[1:], strict=False)
->>>>>>> 67c26442
+        for b in itertools.pairwise(bins, strict=False)
     ]
 
     if debias is None:
