import glob
import logging
import os
import sys
from pathlib import Path
from typing import List, Type, Optional, Union

import click
import h5py
import p_tqdm
import questionary as qs
import yaml
from edges_io import io
from rich import box
from rich.console import Console
from rich.logging import RichHandler
from rich.panel import Panel
from rich.rule import Rule
from rich.table import Table
from .analysis import filters
from .analysis import levels
from .config import config

console = Console()

main = click.Group()

logging.basicConfig(
    level=logging.INFO,
    format="%(message)s",
    datefmt="[%X]",
    handlers=[
        RichHandler(
            console=console,
            show_time=False,
            show_path=False,
            markup=True,
            rich_tracebacks=True,
            tracebacks_show_locals=True,
            tracebacks_width=console.width,
        )
    ],
)

logger = logging.getLogger(__name__)


def _get_settings(settings, xrfi, **cli_settings):
    with open(settings, "r") as fl:
        settings = yaml.load(fl, Loader=yaml.FullLoader)

    settings.update(cli_settings)
    if not xrfi and settings["xrfi_pipe"]:
        settings["xrfi_pipe"] = {}

    console.print()
    tab = Table(title="Settings", show_header=False)
    tab.add_column()
    tab.add_column()
    for k, v in settings.items():
        tab.add_row(k, str(v))
    console.print(tab)
    console.print()

    return settings


def _ctx_to_dct(args):
    dct = {}
    j = 0
    while j < len(args):
        arg = args[j]
        if "=" in arg:
            a = arg.split("=")
            dct[a[0].replace("--", "")] = a[-1]
            j += 1
        else:
            dct[arg.replace("--", "")] = args[j + 1]
            j += 2

    for k in dct:
        for tp in (int, float):
            try:
                dct[k] = tp(dct[k])
                break
            except TypeError:
                pass

    return dct


def _get_files(pth: Path, filter=h5py.is_hdf5) -> List[Path]:
    if pth.is_dir():
        return [fl for fl in pth.glob("*") if filter(fl)]
    else:
        return [Path(fl) for fl in glob.glob(str(pth)) if filter(Path(fl))]


def get_output_dir(prefix, label, settings):
    out = Path(prefix) / label

    if out.exists():
        try:
            with open(out / "settings.yaml") as fl:
                existing_settings = yaml.load(fl, Loader=yaml.FullLoader)
        except FileNotFoundError:
            # Empty directory most likely due to an error in a previous run.
            return out

        if existing_settings != settings:
            tab = Table("existing", "proposed", width=console.width)
            tab.add_row(yaml.dump(existing_settings), yaml.dump(settings))
            console.print(tab)

            if qs.confirm(
                f"{out} has existing files with different settings. Remove existing and "
                f"continue?"
            ).ask():
                for fl in out.glob("*"):
                    if fl.is_file():
                        fl.unlink()
            else:
                console.print("Fine. Be that way.")
                sys.exit()

        else:
            console.print("Using existing label with identical settings.")

    return out


def expand_colon(pth: str, band: str = "", raw=True) -> Path:
    """Expand the meaning of : in front of a path pointing to raw field data."""
    if pth[0] != ":":
        return Path(pth)
    elif raw:
        if not band:
            raise ValueError("must provide 'band' in settings to find raw files!")

        return Path(config["paths"]["raw_field_data"]) / "mro" / band / pth[1:]
    else:
        return Path(config["paths"]["field_products"]) / pth[1:]


@main.command(
    context_settings={  # Doing this allows arbitrary options to override config
        "ignore_unknown_options": True,
        "allow_extra_args": True,
    }
)
@click.argument(
    "step",
    type=click.Choice(
        ["calibrate", "filter", "model", "combine", "day", "bin"], case_sensitive=False
    ),
)
@click.argument("settings", type=click.Path(dir_okay=False, exists=True))
@click.option(
    "-i",
    "--path",
    type=click.Path(dir_okay=True),
    multiple=True,
    help="""The path(s) to input files. Multiple specifications of ``-i`` can be included.
    Each input path may have glob-style wildcards, eg. ``/path/to/file.*``. If the path
    is a directory, all HDF5/ACQ files in the directory will be used. You may prefix the
    path with a colon to indicate the "standard" location (given by ``config['paths']``),
    e.g. ``-i :big-calibration/``.
    """,
)
@click.option(
    "-l",
    "--label",
    default="",
    help="""A label for the output. This label should be unique to the input settings
    (but may be applied to different input files). If the same label is used for different
    settings, the existing processed data will be removed (after prompting).
    """,
)
@click.option(
    "-m",
    "--message",
    default="",
    help="""A message to save with the data. The message will be saved in a README.txt
    file alongside the output data file(s). It is intended to provide a human-understandable
    "reason" for running the particular analysis with the particular settings.
    """,
)
@click.option(
    "-x/-X",
    "--xrfi/--no-xrfi",
    default=True,
    help="Manually turn off xRFI. Useful to quickly shut off xRFI without changing settings.",
)
@click.option(
    "-c/-C",
    "--clobber/--no-clobber",
    help="Whether to overwrite any existing data at the output location",
)
@click.option(
    "-o",
    "--output",
    default="",
    help="Name of an output file. Only required for the 'combine' step.",
)
@click.option("-j", "--nthreads", default=1, help="How many threads to use.")
@click.pass_context
def process(ctx, step, settings, path, label, message, xrfi, clobber, output, nthreads):
    """Process a dataset to the STEP level of averaging/filtering using SETTINGS.

    STEP
        defines the analysis step as a string. Each of the steps should be applied
        in turn.
    SETTINGS
        is a YAML settings file. The available settings for each step can be seen
        in the respective documentation for the classes "promote" method.

    Each STEP should take one or more ``--input`` files that are the output of a previous
    step. The first step (``calibrate``) should take raw ``.acq`` or ``.h5`` spectrum
    files.

    The output files are placed in a directory inside the input file directory, with a
    name determined by the ``--label``.
    """
    console.print(
        Panel(f"edges-analysis [blue]{step}[/]", box=box.DOUBLE_EDGE),
        style="bold",
        justify="center",
    )

    console.print(Rule("Setting Up"))

    step_cls = {
        "calibrate": levels.CalibratedData,
        "filter": levels.FilteredData,
        "model": levels.ModelData,
        "combine": levels.CombinedData,
        "day": levels.DayAveragedData,
        "bin": levels.BinnedData,
    }[step]

    cli_settings = _ctx_to_dct(ctx.args)
    settings = _get_settings(settings, xrfi, **cli_settings)
    label = settings.pop("label", "") or label

    if not label:
        label = qs.text("Provide a short label to identify this run:").ask()

    if step == "calibrate":

        def file_filter(pth: Path):
            return pth.suffix[1:] in io.Spectrum.supported_formats

    else:
        file_filter = h5py.is_hdf5

    # Get input file(s). If doing initial calibration, get them from raw_field_data
    # otherwise they should be in field_products.
    path = [
        expand_colon(p, band=settings.get("band"), raw=step == "calibrate").expanduser()
        for p in path
    ]
    input_files = sum((_get_files(p, filter=file_filter) for p in path), [])

    if not input_files:
        logger.error(f"No input files were found! Paths: {path}")
        return
    else:
        console.print("[bold]Input Files:")
        for fl in input_files:
            console.print(f"   {fl}")
        console.print()
    # Check that input files are all homogeneously processed
    if step != "calibrate" and len({p.parent for p in input_files}) != 1:
        raise ValueError("Your input files do not come from a single processing.")

    # Get unique output directory
    if step == "calibrate":
        output_dir = Path(config["paths"]["field_products"]) / label
    else:
        output_dir = get_output_dir(input_files[0].parent, label, settings)
    output_dir.mkdir(parents=True, exist_ok=True)

    console.print(
        f"[bold]Output Directory: [dim]{output_dir}",
    )

    # In most cases, the output filename will be the same as the (sole) input.
    # However, when combining files, we need some extra label.
    if step == "combine":
        if not output:
            output = [
                Path(qs.text("Provide a filename for the output combined file:").ask()).with_suffix(
                    ".h5"
                )
            ]
        else:
            output = [Path(output).with_suffix(".h5")]
    elif step != "calibrate":
        output = [p.name for p in input_files]
    else:
        output = None

    if output:
        for pth in output:
            if (output_dir / pth).exists():
                if clobber:
                    (output_dir / pth).unlink()
                else:
                    raise FileExistsError(
                        f"File {output_dir/pth} exists. Use --clobber to overwrite!"
                    )

    if message:
        with open(output_dir / "README.txt", "w") as fl:
            fl.write(message)

    with open(output_dir / "settings.yaml", "w") as fl:
        yaml.dump(settings, fl)

    # Actually call the relevant function
    console.print()
    console.print(Rule("Beginning Processing"))
    out_paths = promote(input_files, nthreads, output_dir, output, step_cls, settings)
    console.print(Rule("Done Processing"))

    for pth in out_paths:
        with h5py.File(pth, "a") as fl:
            fl.attrs["message"] = message

    console.print()
    if step == "combine":
        console.print(f"[bold]Output File: [blue]{out_paths[0]}")
    elif step == "calibrate":
        console.print(
            f"[bold]All files written to: [dim]{output_dir}",
        )
    else:
        console.print("[bold]Output Files:")
        for fname in output:
            console.print(f"\t[bold]{output_dir}/{fname}")


def promote(
    input_files: List[Path],
    nthreads: int,
    output_dir: Path,
    output_fname: Optional[List[Path]],
    step_cls: Type[levels._ReductionStep],
    settings: dict,
) -> List[Path]:
    """Calibrate field data to produce CalibratedData files."""

    if step_cls._multi_input:
        data = step_cls.promote(prev_step=input_files, **settings)
        data.write(output_dir / output_fname[0])
        return [output_dir / output_fname[0]]
    else:
        output_fname = output_fname or [None] * len(input_files)

        def _pro(fl, fname):
            try:
                data = step_cls.promote(prev_step=fl, **settings)
            except (levels.FullyFlaggedError, levels.WeatherError) as e:
                logger.warning(str(e))
                return
            fname = fname or f"{data.datestring}.h5"
            fname = output_dir / fname
            data.write(fname)
            return fname

        if len(input_files) == 1:
            out = [_pro(input_files[0], output_fname[0])]
        else:
            out = list(
                p_tqdm.p_umap(_pro, input_files, output_fname, unit="files", num_cpus=nthreads)
            )
        return [o for o in out if o is not None]


@main.command()
@click.argument("path", nargs=-1)
@click.argument("settings", type=click.Path(exists=True, dir_okay=False))
@click.argument("outfile", type=click.Path(exists=False, dir_okay=False))
def rms_info(path, settings, outfile):
    console.print(
        Panel("edges-analysis [blue]RMSInfo[/]", box=box.DOUBLE_EDGE),
        style="bold",
        justify="center",
    )

    with open(settings, "r") as fl:
        settings = yaml.load(fl, Loader=yaml.FullLoader)

    # Get input file(s).
    path = [expand_colon(p, raw=False).expanduser() for p in path]
    input_files = sorted(sum((_get_files(p) for p in path), []))
    objects = [levels.read_step(p) for p in input_files]

<<<<<<< HEAD
    if any(not isinstance(o, (levels.CalibratedData, levels.FilteredData)) for o in objects):
        raise ValueError("One of the files you input is not calibrated or filtered data!")
=======
    with open(settings, "r") as fl:
        settings = yaml.load(fl, Loader=yaml.FullLoader)
>>>>>>> 7e9580e5

    n_files = settings.pop("n_files", len(input_files))

    console.print(f"[bold]Using {n_files} input files to calculate RMS:")
    for obj in objects[:n_files]:
        console.print(f"    {obj.filename}")

    rms_info = filters.get_rms_info(objects[:n_files], **settings)

    rms_info.write(outfile)

    console.print(f"Wrote RMSInfo to {outfile}.")<|MERGE_RESOLUTION|>--- conflicted
+++ resolved
@@ -396,13 +396,11 @@
     input_files = sorted(sum((_get_files(p) for p in path), []))
     objects = [levels.read_step(p) for p in input_files]
 
-<<<<<<< HEAD
     if any(not isinstance(o, (levels.CalibratedData, levels.FilteredData)) for o in objects):
         raise ValueError("One of the files you input is not calibrated or filtered data!")
-=======
+
     with open(settings, "r") as fl:
         settings = yaml.load(fl, Loader=yaml.FullLoader)
->>>>>>> 7e9580e5
 
     n_files = settings.pop("n_files", len(input_files))
 
