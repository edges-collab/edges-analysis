--- conflicted
+++ resolved
@@ -1,9 +1,6 @@
 from edges_analysis.analysis import beams
-<<<<<<< HEAD
-=======
 from edges_analysis.analysis import DATA
 from edges_analysis.analysis.sky_models import Haslam408
->>>>>>> b6b3c1f5
 import numpy as np
 
 
@@ -63,10 +60,8 @@
 def test_uniform_beam():
     beam = beams.Beam.from_ideal()
     assert np.allclose(beam.beam, 1)
-<<<<<<< HEAD
     az, el = np.meshgrid(beam.azimuth, beam.elevation[:-1])
     assert np.allclose(beam.angular_interpolator(0)(az, el), 1)
-=======
 
 
 def test_antenna_beam_factor():
@@ -74,5 +69,4 @@
     abf = beams.antenna_beam_factor(
         beam=beam, f_low=50, f_high=56, lsts=np.arange(0, 24, 12), sky_model=Haslam408(max_res=3)
     )
-    assert isinstance(abf, beams.BeamFactor)
->>>>>>> b6b3c1f5
+    assert isinstance(abf, beams.BeamFactor)