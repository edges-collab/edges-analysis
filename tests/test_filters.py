--- conflicted
+++ resolved
@@ -86,15 +86,14 @@
     assert len(out_flags) == 2
 
 
-<<<<<<< HEAD
 def test_rmsf(cal_step):
     out_flags = filters.rmsf_filter(data=cal_step, threshold=200)
     assert len(out_flags) == 2
 
     with pytest.raises(ValueError):
         filters.rmsf_filter(data=cal_step, freq_range=(50, 59))
-=======
+
+        
 def test_max_fm_filter(cal_step):
     out_flags = filters.maxfm_filter(data=cal_step, threshold=200)
-    assert len(out_flags) == 2
->>>>>>> 3b55587e
+    assert len(out_flags) == 2